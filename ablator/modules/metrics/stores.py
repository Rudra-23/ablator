import inspect
import sys
import typing as ty
from collections.abc import (
    Callable,
    Sequence,
)

import numpy as np
import torch

import ablator.utils.base as butils


class ArrayStore(Sequence):
    """
    Base class for manipulations (storing, getting, resetting) of batches of values.

    """

    def __init__(
        self,
        batch_limit: int = 30,
        # 100 MB memory limit
        memory_limit: int | None = int(1e8),
    ):
        """
        Initialize the storage settings.

        Parameters
        ----------
        batch_limit : int, optional
            The maximum number of batches of values to store for this single store. Default is 30.
        memory_limit : int or None, optional
            The maximum memory allowed for all values in bytes. Default is 1e8.

        Examples
        --------
        >>> from ablator.modules.metrics.stores import ArrayStore
        >>> train_metrics = ArrayStore(
        ...     batch_limit=50,
        ...     memory_limit=1000
        ... )
        """
        super().__init__()
        self.arr: list[np.ndarray | int | float] = []
        self.limit = batch_limit
        self.memory_limit = memory_limit

    def append(self, val: np.ndarray | float | int):
        """
        Appends a batch of values, or a single value, constrained on the limits.
        If after appending a new batch, ``batch_limit`` is exceeded, only ``batch_limit`` number
        of latest batches is kept. If memory limit is exceeded, ``batch_limit`` will be reduced.

        Parameters
        ----------
        val : np.ndarray or float or int
            The data, can be a batch of data, or a scalar.

        Raises
        ------
        AssertionError:
            If appended value is not numpy array, an integer, or a float number.

        Examples
        --------

        The following example shows a case where batch limit is exceeded
        (100 values/batches to be appended while only 10 is allowed)

        >>> from ablator.modules.metrics.stores import ArrayStore
        >>> array_store = ArrayStore(
        ...     batch_limit=10,
        ...     memory_limit=1000
        ... )
        >>> for i in range(100):
        >>>     array_store.append(int(i))
        >>> array_store.arr
        [90, 91, 92, 93, 94, 95, 96, 97, 98, 99]
        >>> array_store.limit
        10

        This example shows a case where memory limit is exceeded. As soon as the 5th
        value is appended, memory of the list is 104 > 100), so ``batch_limit`` is set
        to the length of the store so far (which is 5) reduced by 1, which equals to 4.
        Therefore, from then on, only 4 values/batches is allowed.

        >>> array_store = ArrayStore(
        ...     batch_limit=10,
        ...     memory_limit=100
        ... )
        >>> for i in range(100):
        >>>     array_store.append(int(i))
        >>> array_store.arr
        [96, 97, 98, 99]
        >>> array_store.limit
        4
        """
        """Appends a batch of values"""
        # Appending by batch is faster than converting numpy to list
        assert isinstance(
            val, (np.ndarray, int, float)
        ), f"Invalid ArrayStore value type {type(val)}"
        self.arr.append(val)
        if len(self.arr) > self.limit:
            self.arr = self.arr[-self.limit:]
        elif (
            self.memory_limit is not None
            and sys.getsizeof(self.arr) > self.memory_limit
        ):
            self.limit = len(self.arr) - 1

    def get(self) -> np.ndarray:
        """
        Returns a flatten array of values

        Examples
        --------
        >>> from ablator.modules.metrics.stores import ArrayStore
        >>> array_store = ArrayStore(
        ...     batch_limit=10,
        ...     memory_limit=1000
        ... )
        >>> for i in range(100):
        >>>     array_store.append(np.array([int(i)]))
        >>> array_store.get()
        [[90 91 92 93 94 95 96 97 98 99]]
        """
        if len(self.arr) > 0:
            self.arr = [np.concatenate(self.arr)]
        return np.array(self.arr)

    def __len__(self):
        return len(self.arr)

    def __getitem__(self, i):
        return self.arr[i]

    def reset(self):
        """
        Reset list of values to empty.

        Examples
        --------
        >>> from ablator.modules.metrics.stores import ArrayStore
        >>> array_store = ArrayStore(
        ...     batch_limit=10,
        ...     memory_limit=1000
        ... )
        >>> for i in range(100):
        >>>     array_store.append(int(i))
        >>> array_store.arr
        [90, 91, 92, 93, 94, 95, 96, 97, 98, 99]
        >>> array_store.reset()
        >>> array_store.arr
        []
        """
        self.arr = []


class PredictionStore:
    """
    A class for storing prediction scores. This allows for evaluating prediction results using evaluation functions

    """

    def __init__(
        self,
        batch_limit: int = 30,
        # 100 MB memory limit
        memory_limit: int = int(1e8),
        moving_average_limit: int = 3000,
        evaluation_functions: dict[str, Callable] | None = None,
    ):
        """
        Initialize the storage settings.

        Parameters
        ----------
        batch_limit : int, optional
            Maximum number of batches to keep for each array store corresponding to each category of prediction
            outputs (e.g preds, labels), so only ``batch_limit`` number of latest batches is stored per set of
            array store. Default is 30.
        memory_limit : int or None, optional
            Maximum memory (in bytes) of batches to keep for each array store corresponding to each category of
            prediction outputs (e.g preds, labels). Default is 1e8.
        moving_average_limit : int, optional
            The maximum number of values allowed to store moving average metrics. Default is 3000.
        evaluation_functions : dict[str, Callable], optional
            A dictionary of key-value pairs, keys are evaluation function names, values are
            callable evaluation functions, e.g mean, sum. Note that arguments to this Callable
            must match with names of prediction batches that the model returns. So if model prediction over
            a batch looks like this: ``{"preds": <batch of predictions>, "labels": <batch of predicted labels>}``,
            then callable's arguments should be ``preds`` and ``labels``, e.g ``evaluation_functions=
            {"mean": lambda preds, labels: np.mean(preads) + np.mean(labels)}``. Default is None.

        Examples
        --------
        >>> from ablator.modules.metrics.stores import PredictionStore
        >>> pred_store = PredictionStore(
        ...     batch_limit=10,
        ...     memory_limit=1000,
        ...     moving_average_limit=1000,
        ...     evaluation_functions={"mean": lambda x: np.mean(x)}
        ... )
        """
        super().__init__()
        # self.labels = ArrayStore(batch_limit=batch_limit, memory_limit=memory_limit)
        # self.preds = ArrayStore(batch_limit=batch_limit, memory_limit=memory_limit)
        self.limit = batch_limit
        self.memory_limit = memory_limit
        self.metrics: dict[str, MovingAverage] = (
            {k: MovingAverage(moving_average_limit) for k in evaluation_functions}
            if evaluation_functions is not None
            else {}
        )
        self.__evaluation_functions__ = evaluation_functions
        self._keys: list[str] | None = None

    def _init_arr(self, tag):
        attr_name = f"__{tag}_arr__"
        _arr = ArrayStore(batch_limit=self.limit, memory_limit=self.memory_limit)
        setattr(self, attr_name, _arr)
        return getattr(self, attr_name)

    def _get_arr(self, tag) -> ArrayStore:
        attr_name = f"__{tag}_arr__"
        arr = getattr(self, attr_name)
        return arr

    def append(self, **batches: dict[str, np.ndarray]):
        """
        Appends batches of values, constrained on the limits.

        Parameters
        ----------
        tag : str
            A tag that specifies which set of predictions to evaluate.
        **batches : dict[str, np.ndarray]
            A dictionary of key-value pairs, where key is type of prediction (e.g predictions, labels),
<<<<<<< HEAD
            and value is a batch of prediction values. Note that the passed keys in ``**batches`` must match arguments
            in evaluation functions arguments in the Callable in `evaluation_functions`
=======
            and value is a batch of prediction values. Note that the passed keys in ``**batches`` must match arguments in
            evaluation functions arguments in the Callable in `evaluation_functions`
>>>>>>> f808d2a1
            when we initialize `PredictionStore` object.

        Raises
        ------
        AssertionError
            If passed keys do not match arguments in evaluation functions,
            or when batches among the keys are different in size.

        Examples
        --------
        >>> from ablator.modules.metrics.stores import PredictionStore
        >>> pred_store = PredictionStore(
        ...     batch_limit=10,
        ...     memory_limit=1000,
        ...     moving_average_limit=1000,
        ...     evaluation_functions={"mean": lambda preds, labels: np.mean(preds) + np.mean(labels)}
        ... )
        >>> pred_store.append(preds=np.array([4,3,0]), labels=np.array([5,1,1]))

        """
        if self._keys is None:
            for k in batches:
                self._init_arr(k)
            self._keys = sorted(list(batches.keys()))
        sizes = {}
        limits = []
        assert self._keys == sorted(
            list(batches.keys())
        ), f"Missing keys from the prediction store update. Expected: {self._keys}, received {list(batches.keys())}"
        for k, v in batches.items():
            np_arr = butils.iter_to_numpy(v)
            sizes[k] = len(np_arr)
            self._get_arr(k).append(np_arr)
            limits.append(self._get_arr(k).limit)
        assert (
            len(set(sizes.values())) == 1
        ), f"Different number of batches between inputs. Sizes: {sizes}"

        new_limit = min(limits)
        for k in self._keys:
            self._get_arr(k).limit = new_limit

    def evaluate(self) -> dict[str, float]:
        """
        Apply evaluation_functions to predictions sets, e.g preds, labels.

        Returns
        -------
        metrics : dict
            A dictionary of metric values calculated from different sets of predictions.


        Raises
        ------
        AssertionError
            If passed keys do not match arguments in evaluation functions.

        ValueError
            If evaluation result is not a numeric scalar.

        Examples
        --------
        >>> from ablator.modules.metrics.main import PredictionStore
        >>> pred_store = PredictionStore(
        ...     batch_limit=30,
        ...     evaluation_functions={"mean": lambda preds, labels: np.mean(preds) + np.mean(labels)
        ...     moving_average_limit=100
        ... )
        >>> pred_store.append(preds=np.array([4,3,0]), labels=np.array([5,1,3]))
        >>> pred_store.evaluate()
        {'mean': 5.333333333333334}
        """
        if self._keys is None:
            return {}
        batches = {k: self._get_arr(k).get() for k in self._keys}

        if self.__evaluation_functions__ is None or len(batches) == 0:
            return {}
        metrics = {}
        for k, v in self.__evaluation_functions__.items():
            fn_args = sorted(list(inspect.getfullargspec(v)[0]))

            assert (
                self._keys == fn_args
            ), f"Evaluation function arguments {fn_args} different than stored predictions: {self._keys}"
            metric = v(**batches)
            if isinstance(metric, torch.Tensor):
                metric = metric.item()
            metrics[k] = metric
            try:
                self.metrics[k].append(metric)
            except Exception as exc:
                raise ValueError(
                    f"Invalid value {metric} returned by evaluation function {v.__name__}. Must be numeric scalar."
                ) from exc
        return metrics

    def reset(self):
        """
        Reset to empty all prediction sequences (e.g predictions, labels).

        Examples
        --------
        >>> from ablator.modules.metrics.main import PredictionStore
        >>> pred_store = PredictionStore(
        ...     batch_limit=30,
        ...     memory_limit=None,
        ...     evaluation_functions={"sum": lambda pred: np.mean(pred)},
        ...     moving_average_limit=100
        ... )
        >>> pred_store.append(preds=np.array([4,3,0]), labels=np.array([5,1,3]))
        >>> pred_store.reset()
        """
        if self._keys is None:
            return
        for k in self._keys:
            self._get_arr(k).reset()


class MovingAverage(ArrayStore):
    """
    This class is used to store moving average metrics

    """

    @property
    def __mean__(self):
        return np.mean(self.arr)

    @property
    def value(self):
        if len(self.arr) > 0:
            return self.__mean__
        return np.nan

    def __lt__(self, __o: float) -> bool:
        return float(self.value).__lt__(__o)

    def __eq__(self, __o: object) -> bool:
        return float(self.value).__eq__(__o)

    def __float__(self):
        return float(self.value)

    def __format__(self, format_spec=".2e"):
        return format(self.value, format_spec)

    def __repr__(self) -> str:
        return f"{self.value:.2e}"

    def append(self, val: ty.Union[np.ndarray, torch.Tensor, float, int]):
        """
        Appends a batch of values, or a single value, constrained on the limits.

        Parameters
        ----------
        val : ty.Union[np.ndarray, torch.Tensor, float, int]
            The data to be appended

        Raises
        ------
        ValueError:
            If appended value is of required type, or if val is not a scalar.

        Examples
        --------
        >>> from ablator.modules.metrics.stores import MovingAverage
        >>> ma_store = MovingAverage()
        >>> for i in range(100):
        >>>     ma_store.append(np.array([int(i)]))
        >>> ma_store.arr
        [70, 71, 72, 73, 74, 75, 76, 77, 78, 79, 80, 81, 82, 83, 84, 85,
        86, 87, 88, 89, 90, 91, 92, 93, 94, 95, 96, 97, 98, 99]
        """
        if not isinstance(val, (np.ndarray, torch.Tensor, int, float)):
            raise ValueError(f"Invalid MovingAverage value type {type(val)}")
        if isinstance(val, (np.ndarray, torch.Tensor)):
            npval = butils.iter_to_numpy(val)
            try:
                scalar = npval.item()
            except Exception as exc:
                raise ValueError(f"MovingAverage value must be scalar. {val}") from exc
        else:
            scalar = val
        super().append(scalar)<|MERGE_RESOLUTION|>--- conflicted
+++ resolved
@@ -239,13 +239,8 @@
             A tag that specifies which set of predictions to evaluate.
         **batches : dict[str, np.ndarray]
             A dictionary of key-value pairs, where key is type of prediction (e.g predictions, labels),
-<<<<<<< HEAD
             and value is a batch of prediction values. Note that the passed keys in ``**batches`` must match arguments
             in evaluation functions arguments in the Callable in `evaluation_functions`
-=======
-            and value is a batch of prediction values. Note that the passed keys in ``**batches`` must match arguments in
-            evaluation functions arguments in the Callable in `evaluation_functions`
->>>>>>> f808d2a1
             when we initialize `PredictionStore` object.
 
         Raises
