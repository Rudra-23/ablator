import copy
import io
import typing
from contextlib import redirect_stderr, redirect_stdout
from pathlib import Path

import mock
import numpy as np
import torch
from torch import nn
from torch.cuda.amp import GradScaler

from ablator import (
    Derived,
    ModelConfig,
    ModelWrapper,
    OptimizerConfig,
    RunConfig,
    SchedulerConfig,
    TrainConfig,
    ProtoTrainer,
)
from ablator.utils.base import Dummy


optimizer_config = OptimizerConfig(name="sgd", arguments={"lr": 0.1})
train_config = TrainConfig(
    dataset="test",
    batch_size=128,
    epochs=2,
    optimizer_config=optimizer_config,
    scheduler_config=None,
)

config = RunConfig(
    train_config=train_config,
    model_config=ModelConfig(),
    verbose="silent",
    device="cpu",
    amp=False,
)


amp_config = RunConfig(
    train_config=train_config,
    model_config=ModelConfig(),
    verbose="silent",
    device="cuda",
    amp=True,
)


class BadMyModel(nn.Module):
    def __init__(self, *args, **kwargs) -> None:
        super().__init__()
        self.param = nn.Parameter(torch.ones(100, 1))

    def forward(self, x: torch.Tensor):
        x = self.param + torch.rand_like(self.param) * 0.01
        return x.sum().abs()


class MyModel(nn.Module):
    def __init__(self, *args, **kwargs) -> None:
        super().__init__()
        self.param = nn.Parameter(torch.ones(100, 1))

    def forward(self, x: torch.Tensor):
        x = self.param + torch.rand_like(self.param) * 0.01
        return {"preds": x}, x.sum().abs()


class MyUnstableModel(nn.Module):
    def __init__(self, *args, **kwargs) -> None:
        super().__init__()
        self.param = nn.Parameter(torch.ones(100, 1))
        self.iteration = 0

    def forward(self, x: torch.Tensor):
        x = self.param + torch.rand_like(self.param) * 0.01
        self.iteration += 1
        if self.iteration > 10:
            return {"preds": x}, x.sum().abs() + torch.tensor(float("inf"))

        return {"preds": x}, x.sum().abs()


class MyWrongCustomModel(nn.Module):
    def __init__(self, *args, **kwargs) -> None:
        super().__init__()
        self.param = nn.Parameter(torch.ones(100, 1))
        self.iteration = 0

    def forward(self, x: torch.Tensor):
        x = self.param + torch.rand_like(self.param) * 0.01
        self.iteration += 1
        if self.iteration > 10:
            return {"preds": x}, None
        return {"preds": x}, x.sum().abs() * 1e-7


class MyCustomModel(nn.Module):
    def __init__(self, *args, **kwargs) -> None:
        super().__init__()
        self.param = nn.Parameter(torch.ones(100, 1))
        self.iteration = 0

    def forward(self, x: torch.Tensor):
        x = self.param + torch.rand_like(self.param) * 0.01
        self.iteration += 1
        if self.iteration > 10:
            if self.training:
                x.sum().abs().backward()
            return {"preds": x}, None

        return {"preds": x}, x.sum().abs() * 1e-7


class MyReturnNoneModel(nn.Module):
    def __init__(self, *args, **kwargs) -> None:
        super().__init__()
        self.param = nn.Parameter(torch.ones(100))
        self.iteration = 0

    def forward(self, x: torch.Tensor):
        x = self.param + torch.rand_like(self.param) * 0.01
        self.iteration += 1
        if self.iteration > 10:
            if self.training:
                x.sum().abs().backward()
            return {"preds": None}, None

        return {"preds": None}, x.sum().abs() * 1e-7


class MyBadModel(nn.Module):
    def __init__(self, *args, **kwargs) -> None:
        super().__init__()
        self.param = nn.Parameter(torch.ones(100, 1))
        self.iteration = 0

    def forward(self, x: torch.Tensor):
        x = self.param + torch.rand_like(self.param) * 0.01

        return None, x.sum().abs() * 1e-7


class TestWrapper(ModelWrapper):
    def make_dataloader_train(self, run_config: RunConfig):
        dl = [torch.rand(100) for i in range(100)]
        return dl

    def make_dataloader_val(self, run_config: RunConfig):
        dl = [torch.rand(100) for i in range(100)]
        return dl


class DisambigiousTestWrapper(ModelWrapper):
    def make_dataloader_train(self, run_config: RunConfig):
        dl = [torch.rand(100) for i in range(100)]
        return dl

    def make_dataloader_val(self, run_config: RunConfig):
        dl = [torch.rand(100) for i in range(100)]
        return dl

    def config_parser(self, run_config: RunConfig):
        run_config.model_config.ambigious_var = 10
        return run_config


class AuxWrapper(ModelWrapper):
    def make_dataloader_train(self, run_config: RunConfig):
        dl = [torch.rand(100) for i in range(100)]
        return dl

    def make_dataloader_val(self, run_config: RunConfig):
        dl = [torch.rand(100) for i in range(100)]
        return dl

    def aux_metrics(
        self, output_dict: dict[str, torch.Tensor] | None
    ) -> dict[str, typing.Any] | None:
        return {"learning_rate": 0.1}


def test_error_models(assert_error_msg):
    assert_error_msg(
        lambda: TestWrapper(BadMyModel).train(config),
        "Model should return outputs: dict[str, torch.Tensor] | None, loss: torch.Tensor | None.",
    )
    assert_error_msg(
        lambda: TestWrapper(MyUnstableModel).train(config),
        "Loss Diverged. Terminating. loss: inf",
    )
    # TODO find how to address the model not doing backward
    # assert_error_msg(
    #     lambda: TestWrapper(MyWrongCustomModel).train(amp_config),
    #     "No inf checks were recorded for this optimizer.",
    # )


def assert_console_output(fn, assert_fn):
    f = io.StringIO()
    with redirect_stdout(f):
        fn()
    s = f.getvalue()
    assert assert_fn(s)


def capture_output(fn):
    out = io.StringIO()

    err = io.StringIO()
    with redirect_stdout(out), redirect_stderr(err):
        fn()

    return out.getvalue(), err.getvalue()


class DummyScreen(Dummy):
    def addstr(self, *args, **kwargs):
        print(args[2])

    def getmaxyx(self):
        return 100, 100


def test_verbosity():
    verbose_config = RunConfig(
        train_config=train_config,
        model_config=ModelConfig(),
        verbose="progress",
        metrics_n_batches=100,
        device="cpu",
        amp=False,
    )

    with mock.patch("curses.initscr", DummyScreen), mock.patch(
        "ablator.utils.progress_bar.Display.close", lambda self: None
    ):
        out, err = capture_output(
            lambda: TestWrapper(MyCustomModel).train(verbose_config, debug=True)
        )
        assert (
            any(
                [
                    out.strip().split("\n")[i].endswith("?it/s, Remaining: ??]")
                    for i in range(5)
                ]
            )
            and len(err) == 0
        )
        verbose_config = RunConfig(
            train_config=train_config,
            model_config=ModelConfig(),
            verbose="progress",
            metrics_n_batches=32,
            device="cpu",
            amp=False,
        )
        out, err = capture_output(
            lambda: TestWrapper(MyCustomModel).train(verbose_config, debug=True)
        )
        assert (
            "Metrics batch-limit 32 is larger than 20% of the train dataloader length 100. You might experience slow-down during training. Consider decreasing `metrics_n_batches`."
            in out
        )
        console_config = RunConfig(
            train_config=train_config,
            model_config=ModelConfig(),
            verbose="console",
            device="cpu",
            amp=False,
        )
        out, err = capture_output(
            lambda: TestWrapper(MyCustomModel).train(console_config, debug=True)
        )
        assert len(err) == 0 and out.endswith(
            "learning_rate: 0.100000 total_steps: 00000200\n"
        )


def test_train_stats():
    res = TestWrapper(MyCustomModel).train(config)
    assert res["train_loss"] < 2e-05
    del res["train_loss"]

    assert res == {
        "val_loss": np.nan,
        "best_iteration": 0,
        "best_loss": float("inf"),
        "current_epoch": 2,
        "current_iteration": 200,
        "epochs": 2,
        "learning_rate": 0.1,
        "total_steps": 200,
    }


def test_state(assert_error_msg):
    wrapper = TestWrapper(MyCustomModel)
    assert_error_msg(
        lambda: wrapper.train_stats,
        "Undefined train_dataloader.",
    )
    assert wrapper.current_state == {}

    class AmbigiousModelConfig(ModelConfig):
        ambigious_var: Derived[int]

    _config = RunConfig(
        train_config=train_config,
        model_config=AmbigiousModelConfig(),
        verbose="silent",
        device="cpu",
        amp=False,
        random_seed=100,
    )

    assert_error_msg(
        lambda: wrapper._init_state(run_config=_config),
        "Ambigious configuration. Must provide value for ambigious_var",
    )
    disambigious_wrapper = DisambigiousTestWrapper(MyCustomModel)
    disambigious_wrapper._init_state(run_config=_config)

    _config = copy.deepcopy(config)
    _config.random_seed = 100
    wrapper = TestWrapper(MyCustomModel)
    wrapper._init_state(run_config=_config)

    assert len(wrapper.train_dataloader) == 100 and len(wrapper.val_dataloader) == 100
    train_stats = {
        "learning_rate": float("inf"),
        "total_steps": 200,
        "epochs": 2,
        "current_epoch": 0,
        "current_iteration": 0,
        "best_iteration": 0,
        "best_loss": float("inf"),
    }
    assert dict(wrapper.train_stats) == train_stats
    assert (
        wrapper.current_state["run_config"] == _config.to_dict()
        and wrapper.current_state["train_metrics"]
        == {**train_stats, **{"loss": np.nan}}
        and wrapper.current_state["eval_metrics"] == {"loss": np.nan}
    )
    assert str(wrapper.model.param.device) == "cpu"
    assert wrapper.model.param.requires_grad == True
    assert wrapper.current_checkpoint is None
    assert wrapper.best_loss == float("inf")
    assert isinstance(wrapper.model, MyCustomModel)
    assert isinstance(wrapper.scaler, GradScaler)
    assert wrapper.scheduler is None
    assert wrapper.logger is not None
    assert wrapper.device == "cpu"
    assert wrapper.amp == False
    assert wrapper.random_seed == 100


def test_load_save_errors(tmp_path: Path, assert_error_msg):
    tmp_path = tmp_path.joinpath("test_exp")
    wrapper = TestWrapper(MyCustomModel)

    _config = copy.deepcopy(config)
    _config.verbose = "console"
    _config.experiment_dir = tmp_path

    msg = assert_error_msg(
        lambda: [
            wrapper._init_state(run_config=_config),
            wrapper._init_state(run_config=_config),
        ],
    )
    assert msg == f"SummaryLogger: Resume is set to False but {tmp_path} exists."

    assert wrapper._init_state(run_config=_config, debug=True) is None
    assert_error_msg(
        lambda: [wrapper._init_state(run_config=_config, resume=True)],
        f"Could not find a valid checkpoint in {tmp_path.joinpath('checkpoints')}",
    )

    pass


def test_load_save(tmp_path: Path, assert_error_msg):
    tmp_path = tmp_path.joinpath("test_exp")
    _config = copy.deepcopy(config)
    _config.verbose = "console"
    _config.experiment_dir = tmp_path
    wrapper = TestWrapper(MyCustomModel)

    wrapper.train(_config)
    old_stats = copy.deepcopy(wrapper.train_stats)
    old_model = copy.deepcopy(wrapper.model)
    wrapper = TestWrapper(MyCustomModel)

    wrapper._init_state(run_config=_config, resume=True)
    assert old_stats == wrapper.train_stats
    with mock.patch("ablator.ModelWrapper.epochs", return_value=3):
        wrapper._init_state(run_config=_config, resume=True)
        wrapper.epochs = 3
        assert_error_msg(
            lambda: wrapper.checkpoint(),
            f"Checkpoint iteration {wrapper.current_iteration} >= training iteration {wrapper.current_iteration}. Can not overwrite checkpoint.",
        )
        wrapper._inc_iter()
        wrapper.checkpoint()
        assert (
            wrapper.current_state["model"]["param"] == old_model.state_dict()["param"]
        ).all()


def test_train_loop(assert_error_msg):
    _config = copy.deepcopy(config)

    wrapper = TestWrapper(MyReturnNoneModel)
    wrapper._init_state(run_config=_config)
    assert_error_msg(
        lambda: wrapper.train_loop(),
        "Model should return outputs: dict[str, torch.Tensor] | None, loss: torch.Tensor | None.",
    )


def test_validation_loop():
    wrapper = AuxWrapper(MyBadModel)
    _config = copy.deepcopy(config)
    wrapper._init_state(_config)
    val_dataloder = wrapper.make_dataloader_val(_config)
    metrics_dict = wrapper.validation_loop(
        MyBadModel(_config),
        val_dataloder,
        wrapper.eval_metrics,
    )
    assert len(metrics_dict) == 1 and "loss" in metrics_dict.keys()


def test_train_resume(tmp_path: Path, assert_error_msg):
    tmp_path = tmp_path.joinpath("test_exp")
    _config = copy.deepcopy(config)
    _config.verbose = "console"
    _config.experiment_dir = tmp_path
    wrapper = TestWrapper(MyCustomModel)

    msg = assert_error_msg(
        lambda: [wrapper.train(_config, resume=True)],
    )
    assert (
        msg
        == f"Could not find a valid checkpoint in {wrapper.experiment_dir.joinpath('checkpoints')}"
    )


def test_mock_train():
    wrapper = TestWrapper(MyModel)

    train_sep = wrapper.mock_train(run_config=config, run_async=True)
    train_ = wrapper.mock_train(run_config=config, run_async=False)

    import multiprocessing as mp
    assert isinstance(train_sep, mp.context.Process)

    assert isinstance(train_, TrainMetrics)

class MyCustomModelOptSch(nn.Module):
    def __init__(self, *args, **kwargs) -> None:
        super().__init__()
        self.param = nn.Parameter(torch.ones(100))

    def forward(self, x: torch.Tensor):
        x = self.param + torch.rand_like(x) * 0.01
        return {"preds": x}, x.sum().abs()


class TestWrapperOptSch(ModelWrapper):
    def make_dataloader_train(self, run_config: RunConfig):
        dl = [torch.rand(100) for i in range(100)]
        return dl

    def make_dataloader_val(self, run_config: RunConfig):
        dl = [torch.rand(100) for i in range(100)]
        return dl


def test_reset_optimizers_schedulers(tmp_path: Path):
    train_config = TrainConfig(
        dataset="test",
        batch_size=128,
        epochs=2,
        optimizer_config= OptimizerConfig(name="sgd", arguments={"lr": 0.1}),
        scheduler_config= SchedulerConfig(name="step", arguments={"gamma": 0.99}),
    )

    config = RunConfig(
        train_config=train_config,
        model_config=ModelConfig(),
        verbose="silent",
        device="cpu",
        amp=False,
    )

    config.experiment_dir = tmp_path
    import shutil
    shutil.rmtree(config.experiment_dir)
    wrapper = TestWrapperOptSch(
        model_class=MyCustomModelOptSch,
    )
    ablator = ProtoTrainer(wrapper=wrapper, run_config=config)
    ablator.launch()

    ablator.wrapper.optimizer.param_groups[0]['lr'] = 0.9

    scheduler_state_dict = ablator.wrapper.scheduler.state_dict()
    scheduler_state_dict['gamma'] = 0.1
    ablator.wrapper.scheduler.load_state_dict(scheduler_state_dict)

    ablator.wrapper.reset_optimizer_scheduler()

    optimizer_reset_value = ablator.wrapper.optimizer.param_groups[0]['lr']
    scheduler_reset_value = ablator.wrapper.scheduler.state_dict()["gamma"]

    assert 0.1 == optimizer_reset_value
    assert 0.99 == scheduler_reset_value

if __name__ == "__main__":
    import shutil
    # from tests.conftest import _assert_error_msg

    tmp_path = Path("/tmp/")

    shutil.rmtree(tmp_path.joinpath("test_exp"), ignore_errors=True)
<<<<<<< HEAD
    # test_load_save(tmp_path, _assert_error_msg)
    # test_load_save_errors(tmp_path, _assert_error_msg)
=======
    test_load_save(tmp_path, _assert_error_msg)
    shutil.rmtree(tmp_path.joinpath("test_exp"), ignore_errors=True)
    test_load_save_errors(tmp_path, _assert_error_msg)
>>>>>>> 9ae6d20b
    test_error_models(_assert_error_msg)
    test_train_stats()
    test_state(_assert_error_msg)

    test_verbosity()
<<<<<<< HEAD
    # test_train_resume(tmp_path, _assert_error_msg)
    # test_train_loop()
    # test_validation_loop()
    test_reset_optimizers_schedulers(tmp_path)
    # test_mock_train()
=======
    test_train_resume(tmp_path, _assert_error_msg)
    test_train_loop(_assert_error_msg)
    test_validation_loop()
>>>>>>> 9ae6d20b
<|MERGE_RESOLUTION|>--- conflicted
+++ resolved
@@ -531,27 +531,16 @@
     tmp_path = Path("/tmp/")
 
     shutil.rmtree(tmp_path.joinpath("test_exp"), ignore_errors=True)
-<<<<<<< HEAD
-    # test_load_save(tmp_path, _assert_error_msg)
-    # test_load_save_errors(tmp_path, _assert_error_msg)
-=======
     test_load_save(tmp_path, _assert_error_msg)
     shutil.rmtree(tmp_path.joinpath("test_exp"), ignore_errors=True)
     test_load_save_errors(tmp_path, _assert_error_msg)
->>>>>>> 9ae6d20b
     test_error_models(_assert_error_msg)
     test_train_stats()
     test_state(_assert_error_msg)
 
     test_verbosity()
-<<<<<<< HEAD
-    # test_train_resume(tmp_path, _assert_error_msg)
-    # test_train_loop()
-    # test_validation_loop()
-    test_reset_optimizers_schedulers(tmp_path)
-    # test_mock_train()
-=======
     test_train_resume(tmp_path, _assert_error_msg)
     test_train_loop(_assert_error_msg)
     test_validation_loop()
->>>>>>> 9ae6d20b
+    test_reset_optimizers_schedulers(tmp_path)
+    # test_mock_train()